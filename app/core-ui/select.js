//  Select Core UI component
//  Directus 6.0

//  (c) RANGER
//  Directus may be freely distributed under the GNU license.
//  For all details and documentation:
//  http://www.getdirectus.com

define(['app', 'core/UIComponent', 'core/UIView', 'core/t'],function(app, UIComponent, UIView, __t) {

  'use strict';

  var template = '<div class="select-container" style="margin-top: 4px;margin-bottom: 6px;"> \
                    <select name="{{name}}" {{#if readonly}}disabled{{/if}}>{{#if allow_null}}<option value="">{{placeholder_text}}</option>{{/if}}{{#options}}<option value="{{key}}" {{#if selected}}selected{{/if}}>{{value}}</option>{{/options}}</select> \
                    <i class="material-icons select-arrow">arrow_drop_down</i> \
                  </div>';

  var Input = UIView.extend({
    templateSource: template,

    serialize: function() {
      var selectedValue = this.options.value;
      var options = this.options.settings.get('options');

      if (_.isString(options)) {
        options = $.parseJSON(options);
      }

      options = _.map(options, function(value, key) {
        var item = {};

        item.value = value;
        item.key = key;
        item.selected = (item.key == selectedValue);

        return item;
      });

      return {
        options: options,
        name: this.options.name,
        comment: this.options.schema.get('comment'),
        readonly: !this.options.canWrite,
<<<<<<< HEAD
        allow_null: this.options.settings.get('allow_null') == 1,
        placeholder_text: (this.options.settings.get('placeholder_text')) ?  this.options.settings.get('placeholder_text') : "Select from Below"
=======
        allow_null: this.options.settings.get('allow_null'),
        placeholder_text: (this.options.settings.get('placeholder_text')) ?  this.options.settings.get('placeholder_text') : __t('select_from_below')
>>>>>>> 292c7f3f
      };
    }
  });

<<<<<<< HEAD
  Module.validate = function(value, options) {
    if (options.schema.isRequired() && !value && value != 0) {
      return 'This field is required';
=======
  var Component = UIComponent.extend({
    id: 'select',
    dataTypes: ['VARCHAR', 'INT'],
    variables: [
      {id: 'options', ui: 'textarea', options:{'rows': 25}, comment: __t('select_options_comment')},
      {id: 'allow_null', ui: 'checkbox'},
      {id: 'placeholder_text', ui: 'textinput', char_length: 255, required: false, comment: __t('select_placeholder_text')}
    ],
    Input: Input,
    validate: function(value, options) {
      if (options.schema.isRequired() && _.isEmpty(value)) {
        return __t('this_field_is_required');
      }
    },
    list: function(options) {
      return _.isString(options.value) ? options.value.replace(/<(?:.|\n)*?>/gm, '').substr(0,100) : '';
>>>>>>> 292c7f3f
    }
  });

  return Component;
});<|MERGE_RESOLUTION|>--- conflicted
+++ resolved
@@ -41,22 +41,12 @@
         name: this.options.name,
         comment: this.options.schema.get('comment'),
         readonly: !this.options.canWrite,
-<<<<<<< HEAD
-        allow_null: this.options.settings.get('allow_null') == 1,
-        placeholder_text: (this.options.settings.get('placeholder_text')) ?  this.options.settings.get('placeholder_text') : "Select from Below"
-=======
         allow_null: this.options.settings.get('allow_null'),
         placeholder_text: (this.options.settings.get('placeholder_text')) ?  this.options.settings.get('placeholder_text') : __t('select_from_below')
->>>>>>> 292c7f3f
       };
     }
   });
 
-<<<<<<< HEAD
-  Module.validate = function(value, options) {
-    if (options.schema.isRequired() && !value && value != 0) {
-      return 'This field is required';
-=======
   var Component = UIComponent.extend({
     id: 'select',
     dataTypes: ['VARCHAR', 'INT'],
@@ -73,7 +63,6 @@
     },
     list: function(options) {
       return _.isString(options.value) ? options.value.replace(/<(?:.|\n)*?>/gm, '').substr(0,100) : '';
->>>>>>> 292c7f3f
     }
   });
 
