--- conflicted
+++ resolved
@@ -82,11 +82,8 @@
 import useElementSize from '@/composables/use-element-size';
 import { Field, Item } from '@directus/shared/types';
 import { useSync } from '@directus/shared/composables';
-<<<<<<< HEAD
 import { Collection } from '@/types';
-=======
-import { Collection, Filter } from '@directus/shared/types';
->>>>>>> 9913922e
+import { Filter } from '@directus/shared/types';
 
 export default defineComponent({
 	components: { Card, CardsHeader },
