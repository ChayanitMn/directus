<template>
	<div class="layout-tabular">
		<v-table
			v-if="loading || itemCount > 0"
			ref="table"
			v-model="selectionWritable"
			v-model:headers="tableHeadersWritable"
			class="table"
			fixed-header
			:show-select="readonly ? false : selection !== undefined"
			show-resize
			must-sort
			:sort="tableSort"
			:items="items"
			:loading="loading"
			:row-height="tableRowHeight"
			:server-sort="itemCount === limit || totalPages > 1"
			:item-key="primaryKeyField.field"
			:show-manual-sort="sortField !== null"
			:manual-sort-key="sortField"
			selection-use-keys
			@click:row="onRowClick"
			@update:sort="onSortChange"
			@manual-sort="changeManualSort"
		>
			<template v-for="header in tableHeaders" :key="header.value" #[`item.${header.value}`]="{ item }">
				<render-display
					:value="item[header.value]"
					:display="header.field.display"
					:options="header.field.displayOptions"
					:interface="header.field.interface"
					:interface-options="header.field.interfaceOptions"
					:type="header.field.type"
					:collection="collection"
					:field="header.field.field"
				/>
			</template>

			<template #footer>
				<div class="footer">
					<div class="pagination">
						<v-pagination
							v-if="totalPages > 1"
							:length="totalPages"
							:total-visible="7"
							show-first-last
							:model-value="page"
							@update:model-value="toPage"
						/>
					</div>

					<div v-if="loading === false && items.length >= 25" class="per-page">
						<span>{{ t('per_page') }}</span>
						<v-select
							:model-value="`${limit}`"
							:items="['25', '50', '100', '250', '500', ' 1000']"
							inline
							@update:model-value="limitWritable = +$event"
						/>
					</div>
				</div>
			</template>
		</v-table>

		<v-info v-else-if="error" type="danger" :title="t('unexpected_error')" icon="error" center>
			{{ t('unexpected_error_copy') }}

			<template #append>
				<v-error :error="error" />

				<v-button small class="reset-preset" @click="resetPresetAndRefresh">
					{{ t('reset_page_preferences') }}
				</v-button>
			</template>
		</v-info>

		<slot v-else-if="itemCount === 0 && (filterUser || search)" name="no-results" />
		<slot v-else-if="itemCount === 0" name="no-items" />
	</div>
</template>

<script lang="ts">
import { useI18n } from 'vue-i18n';
import { ComponentPublicInstance, defineComponent, PropType, ref } from 'vue';
import { useSync } from '@directus/shared/composables';
import useShortcut from '@/composables/use-shortcut';
<<<<<<< HEAD
import { Field, Item } from '@directus/shared/types';
import { Collection } from '@/types';
=======
import { Field, Item, Collection, Filter } from '@directus/shared/types';
>>>>>>> 9913922e
import { HeaderRaw } from '@/components/v-table/types';

export default defineComponent({
	inheritAttrs: false,
	props: {
		collection: {
			type: String,
			required: true,
		},
		selection: {
			type: Array as PropType<Item[]>,
			default: () => [],
		},
		readonly: {
			type: Boolean,
			required: true,
		},
		tableHeaders: {
			type: Array as PropType<HeaderRaw[]>,
			required: true,
		},
		items: {
			type: Array as PropType<Item[]>,
			required: true,
		},
		loading: {
			type: Boolean,
			required: true,
		},
		error: {
			type: Object as PropType<any>,
			default: null,
		},
		totalPages: {
			type: Number,
			required: true,
		},
		tableSort: {
			type: Object as PropType<{ by: string; desc: boolean }>,
			required: true,
		},
		onRowClick: {
			type: Function as PropType<(item: Item) => void>,
			required: true,
		},
		onSortChange: {
			type: Function as PropType<(newSort: { by: string; desc: boolean }) => void>,
			required: true,
		},
		tableRowHeight: {
			type: Number,
			required: true,
		},
		page: {
			type: Number,
			required: true,
		},
		toPage: {
			type: Function as PropType<(newPage: number) => void>,
			required: true,
		},
		itemCount: {
			type: Number,
			default: null,
		},
		fields: {
			type: Array as PropType<string[]>,
			required: true,
		},
		limit: {
			type: Number,
			required: true,
		},
		primaryKeyField: {
			type: Object as PropType<Field>,
			default: null,
		},
		info: {
			type: Object as PropType<Collection>,
			default: null,
		},
		sortField: {
			type: String,
			default: null,
		},
		changeManualSort: {
			type: Function as PropType<(data: any) => Promise<void>>,
			required: true,
		},
		resetPresetAndRefresh: {
			type: Function as PropType<() => Promise<void>>,
			required: true,
		},
		selectAll: {
			type: Function as PropType<() => void>,
			required: true,
		},
		filterUser: {
			type: Object as PropType<Filter>,
			default: null,
		},
		search: {
			type: String,
			default: null,
		},
	},
	emits: ['update:selection', 'update:tableHeaders', 'update:limit'],
	setup(props, { emit }) {
		const { t } = useI18n();

		const selectionWritable = useSync(props, 'selection', emit);
		const tableHeadersWritable = useSync(props, 'tableHeaders', emit);
		const limitWritable = useSync(props, 'limit', emit);

		const table = ref<ComponentPublicInstance>();

		useShortcut(
			'meta+a',
			() => {
				props.selectAll();
			},
			table
		);

		return { t, selectionWritable, tableHeadersWritable, limitWritable, table };
	},
});
</script>

<style lang="scss" scoped>
.layout-tabular {
	display: contents;
	margin: var(--content-padding);
	margin-bottom: var(--content-padding-bottom);
}

.v-table {
	--v-table-sticky-offset-top: var(--layout-offset-top);

	display: contents;

	& > :deep(table) {
		min-width: calc(100% - var(--content-padding)) !important;
		margin-left: var(--content-padding);

		tr {
			margin-right: var(--content-padding);
		}
	}
}

.footer {
	position: sticky;
	left: 0;
	display: flex;
	align-items: center;
	justify-content: space-between;
	width: 100%;
	padding: 32px var(--content-padding);

	.pagination {
		display: inline-block;
	}

	.per-page {
		display: flex;
		align-items: center;
		justify-content: flex-end;
		width: 240px;
		color: var(--foreground-subdued);

		span {
			width: auto;
			margin-right: 4px;
		}

		.v-select {
			color: var(--foreground-normal);
		}
	}
}

.reset-preset {
	margin-top: 24px;
}
</style><|MERGE_RESOLUTION|>--- conflicted
+++ resolved
@@ -84,12 +84,8 @@
 import { ComponentPublicInstance, defineComponent, PropType, ref } from 'vue';
 import { useSync } from '@directus/shared/composables';
 import useShortcut from '@/composables/use-shortcut';
-<<<<<<< HEAD
-import { Field, Item } from '@directus/shared/types';
 import { Collection } from '@/types';
-=======
-import { Field, Item, Collection, Filter } from '@directus/shared/types';
->>>>>>> 9913922e
+import { Field, Item, Filter } from '@directus/shared/types';
 import { HeaderRaw } from '@/components/v-table/types';
 
 export default defineComponent({
